from functools import partial
import math
import re
from typing import List, Tuple

import numpy as np
import networkx as nx
import igraph

from napari_graph import DirectedGraph
from scipy.spatial import KDTree
import pandas as pd
import gurobipy as gp
import time

from ._costs import euclidean_cost_func, dist_to_edge_cost_func, closest_neighbour_child_cost
try:
    from napari.utils import progress as tqdm
except ImportError:
    from tqdm import tqdm
    
class FlowGraph:
    APPEARANCE_EDGE_REGEX = re.compile(r"e_a_[0-9]+\.[0-9]+")
    EXIT_EDGE_REGEX = re.compile(r"e_[0-9]+\.[0-9]+_t")
    DIVISION_EDGE_REGEX = re.compile(r"e_d_[0-9]+\.[0-9]+")
    MIGRATION_EDGE_REGEX = re.compile(r"e_[0-9]+\.[0-9]+_[0-9]+\.[0-9]+")

    def __init__(
        self,
        im_dim: Tuple[int],
        coords: "pandas.DataFrame",
        n_neighbours: int = 10,
        min_t=0,
        max_t=None,
        pixel_vals: List[int] = None,
        migration_only: bool = False,
    ) -> None:
        """Generate a FlowGraph from the coordinates with given pixel values

        Coords should be an list or numpy ndarray of nD point coordinates
        corresponding to identified objects within an nD image. Pixel vals
        is optional and should be of same length as coords. Time
        is assumed to be the first dimension of each coordinate.

        Parameters
        ----------
        im_dim : List[Tuple[int], Tuple[int]]
            top left and bottom right of frame bounding box (across all frames)
        coords : DataFrame
            DataFrame with columns 't', 'y', 'x' and optionally 'z' of
            blob center coordinates for which to solve
        n_neighbours: int
            Number of neighbours to consider for cell migration in next frame, by
            default 10. If fewer neighbours are present, all neighbours will be
            considered.
        min_t: int, optional
            smallest frame number in the image. If missing, will be determined
            from min value of first coordinate of each object in coords
        max_t: int, optional
            largest frame number in the image. If missing, will be determined
            from max value of first coordinate of each object in coords.
        pixel_vals : List[int], optional
            pixel value of each object at coordinate, by default None
        migration_only: bool, optional
            Whether the model ignores divisions or not, by default False
        """
        self.min_t = min_t or coords["t"].min()
        self.max_t = max_t or coords["t"].max()
        self.t = self.max_t - self.min_t + 1
        self.k = n_neighbours
        self.im_dim = im_dim
        self.migration_only = migration_only
        self.spatial_cols = ["y", "x"]
        if "z" in coords.columns:
            self.spatial_cols.insert(0, "z")
        if pixel_vals is None and "label" in coords.columns:
            pixel_vals = coords["label"].tolist()
        self._g = self._init_nodes(coords, pixel_vals)
        self._kdt_dict = self._build_trees()
        self._init_edges()

    def _build_trees(self):
        """Build dictionary of t -> kd tree for all vertices in all frames."""
        kd_dict = {}

        for t in tqdm(
            range(self.min_t, self.max_t + 1), total=self.t, desc="Building kD trees"
        ):
            tree, indices = self._build_tree_at_t(t)
            kd_dict[t] = {"tree": tree, "indices": indices}
        return kd_dict

    def _build_tree_at_t(self, t):
        """Get tree and vertex indices for a given t.

        Args:
            t (int): frame to build tree for 

        Returns:
            Tuple(kdtree, np.ndarray): tree and vertex indices for tree coordinates
        """
        frame_vertices = self._g.vs(t=t)
        frame_indices = np.asarray([v.index for v in frame_vertices])
        frame_coords = frame_vertices["coords"]
        new_tree = KDTree(frame_coords)
        return new_tree, frame_indices

    def _init_nodes(self, coords, pixel_vals=None):
        """Create igraph from coords and pixel_vals with len(coords) vertices.

        Parameters
        ----------
        coords : DataFrame
            DataFrame with columns 't', 'y', 'x' and optionally 'z' of
            blob center coordinates for which to solve
        pixel_vals : List[int], optional
            List of integer values for each node, by default None
        """
        n = len(coords)
        if not pixel_vals:
            pixel_vals = np.arange(n, dtype=np.uint16)
        pixel_vals = pd.Series(pixel_vals)

        coords_numpy = coords[self.spatial_cols].to_numpy()
        false_arr = np.broadcast_to(False, n)
        times = coords["t"]
        all_attrs_dict = {
            "label": times.astype(str).str.cat(pixel_vals.astype(str), sep="_"),
            "coords": coords_numpy,
            "pixel_value": pixel_vals,
            "t": times.to_numpy(dtype=np.int32),
            "is_source": false_arr,
            "is_target": false_arr,
            "is_appearance": false_arr,
            "is_division": false_arr,
        }
        g = igraph.Graph(directed=True)
        g.add_vertices(n, all_attrs_dict)

        self.source = g.add_vertex(
            name="source",
            label="source",
            coords=np.asarray((0, 0)),
            pixel_value=0,
            t=-1,
            is_source=True,
            is_target=False,
            is_appearance=False,
            is_division=False,
        )

        self.appearance = g.add_vertex(
            name="appearance",
            label="appearance",
            coords=np.asarray((0, 0)),
            pixel_value=0,
            t=-1,
            is_source=False,
            is_target=False,
            is_appearance=True,
            is_division=False,
        )

        self.target = g.add_vertex(
            name="target",
            label="target",
            coords=np.asarray((0, 0)),
            pixel_value=0,
            t=self.max_t + 1,  # max frame index is max_t
            is_source=False,
            is_target=True,
            is_appearance=False,
            is_division=False,
        )

        if not self.migration_only:
            self.division = g.add_vertex(
                name="division",
                label="division",
                # TODO: will break for 4d maybe
                coords=np.asarray((0, 0)),
                pixel_value=0,
                t=-1,
                is_source=False,
                is_target=False,
                is_appearance=False,
                is_division=True,
            )

        return g

    def _init_edges(self):
        self._init_appear_exit_edges()
        self._init_migration_division_edges()

    def _init_appear_exit_edges(self):
        """Connect appearance to all vertices, and all vertices to target.

        Cost for appearance is 0 for nodes in the first frame,
        and proportional to the distance of the node from a box
        edge for remaining frames.
        Cost for exit is 0 for nodes in the final frame,
        and proportional to distance of the node from closest
        box edge for remaining frames.
        """
        self._g.add_edge(self.source, self.appearance, cost=0, var_name="e_sa", label=0)

        real_nodes = self._g.vs(lambda v: not self._is_virtual_node(v))
        real_node_coords = np.asarray([v["coords"] for v in real_nodes])
        cost_func = partial(dist_to_edge_cost_func, self.im_dim)
        real_node_costs = np.apply_along_axis(cost_func, 1, real_node_coords)

        var_names_app = []
        costs_app = []
        edges_app = []
        labels_app = []

        var_names_target = []
        costs_target = []
        edges_target = []
        labels_target = []

        for i, v in tqdm(
            enumerate(real_nodes),
            desc="Building enter/exit edges",
            total=len(real_nodes),
        ):
            # first frame should be able to appear at no extra cost
            if v["t"] == self.min_t:
                cost_app = 0
                cost_target = real_node_costs[i]
            # final frame should flow into exit at no extra cost
            elif v["t"] == self.max_t:
                cost_app = real_node_costs[i]
                cost_target = 0
            else:
                cost_app = cost_target = real_node_costs[i]

            var_names_app.append(f"e_a_{v['t']}.{v['pixel_value']}")
            costs_app.append(cost_app)
            edges_app.append((self.appearance.index, v.index))
            labels_app.append(str(cost_app)[:4])

            var_names_target.append(f"e_{v['t']}.{v['pixel_value']}_t")
            costs_target.append(cost_target)
            edges_target.append((v.index, self.target.index))
            labels_target.append(str(cost_target)[:4])

        app_attrs = {"label": labels_app, "var_name": var_names_app, "cost": costs_app}
        target_attrs = {
            "label": labels_target,
            "var_name": var_names_target,
            "cost": costs_target,
        }

        self._g.add_edges(edges_app, attributes=app_attrs)
        self._g.add_edges(edges_target, attributes=target_attrs)

    def _init_migration_division_edges(self):
        """Connect all pairs vertices in frames 0..n-1 to 1..n.

        Cost is computed using the migration cost function.
        """
        edges = []
        var_names = []
        all_costs = []
        labels = []

        if not self.migration_only:
            self._g.add_edge(
                self.source, self.division, cost=0, var_name="e_sd", label=0
            )

        for source_t in tqdm(
            range(self.min_t, self.max_t),
            desc=f"Building frame-to-frame edges",
            total=self.t - 1,
        ):
            dest_t = source_t + 1
            new_mig_edges, new_div_edges = self._get_frame_edges(source_t, dest_t)
            for edge_dict in [new_mig_edges, new_div_edges]:
                edges.extend(edge_dict['edges'])
                var_names.extend(edge_dict['var_names'])
                all_costs.extend(edge_dict['costs'])
                labels.extend(edge_dict['labels'])

        all_attrs = {
            "var_name": var_names,
            "cost": all_costs,
            "label": labels,
        }
        self._g.add_edges(edges, attributes=all_attrs)

    def _is_virtual_node(self, v):
        return (
            v["is_source"] or v["is_appearance"] or v["is_division"] or v["is_target"]
        )

    def _may_divide(self, v):
        return not self._is_virtual_node(v) and self.min_t <= v["t"] < self.max_t

    def _bounded_edge(self, e):
        var_name = e["var_name"]
        return "e_sd" not in var_name and "e_sa" not in var_name

    def _get_var_sum_str(self, var_names, neg=""):
        var_sum = ""
        for edge_name in var_names:
            var_sum += f"{neg}{edge_name} + "
        var_sum = var_sum.rstrip(" +")
        return var_sum

    def _get_objective_string(self):
        var_names = self._g.es["var_name"]
        edge_costs = self._g.es["cost"]
        obj_str = "Minimize\n\t"
        for i in range(len(var_names)):
            var_cost_str = f"{edge_costs[i]} {var_names[i]} + "
            obj_str += var_cost_str
        obj_str = obj_str.rstrip(" +")
        obj_str += "\n"
        return obj_str

    def _get_incident_edges(self, node):
        incoming_indices = self._g.incident(node, "in")
        incoming = self._g.es.select(incoming_indices)
        outgoing_indices = self._g.incident(node, "out")
        outgoing = self._g.es.select(outgoing_indices)
        return incoming, outgoing

    def _get_flow_constraints(self):
        # out of source and into target
        source_outgoing_names = self._get_incident_edges(self.source)[1]["var_name"]
        target_incoming_names = self._get_incident_edges(self.target)[0]["var_name"]
        source_outgoing_sum = self._get_var_sum_str(source_outgoing_names)
        target_incoming_sum = self._get_var_sum_str(target_incoming_names, neg="-")
        network_capacity_str = (
            f"\tflow_all: {source_outgoing_sum} + {target_incoming_sum} = 0\n"
        )

        # division & appearance
        appearance_incoming, appearance_outgoing = self._get_incident_edges(
            self.appearance
        )
        appearance_incoming_sum = self._get_var_sum_str(appearance_incoming["var_name"])
        appearance_outgoing_sum = self._get_var_sum_str(
            appearance_outgoing["var_name"], neg="-"
        )
        virtual_capacity_str = (
            f"\tflow_app: {appearance_incoming_sum} + {appearance_outgoing_sum} = 0\n"
        )

        if not self.migration_only:
            division_incoming, division_outgoing = self._get_incident_edges(
                self.division
            )
            division_incoming_sum = self._get_var_sum_str(division_incoming["var_name"])
            division_outgoing_sum = self._get_var_sum_str(
                division_outgoing["var_name"], neg="-"
            )
            virtual_capacity_str += (
                f"\tflow_div: {division_incoming_sum} + {division_outgoing_sum} = 0\n"
            )

        # inner nodes
        inner_node_str = ""
        for t in range(self.min_t, self.max_t + 1):
            t_nodes = self._g.vs.select(t=t)
            for i, node in enumerate(t_nodes):
                incoming_edges, outgoing_edges = self._get_incident_edges(node)
                incoming_names = incoming_edges["var_name"]
                outgoing_names = outgoing_edges["var_name"]

                incoming_sum = self._get_var_sum_str(incoming_names)
                outgoing_sum = self._get_var_sum_str(outgoing_names, neg="-")
                inner_node_str += (
                    f"\tflow_{t}.{i}: {incoming_sum} + {outgoing_sum} = 0\n"
                )
                inner_node_str += f"\tforced_{t}.{i}: {incoming_sum} >= 1\n"
            inner_node_str += "\n"
        flow_const = f"\\Total network\n{network_capacity_str}\n\\Virtual nodes\n{virtual_capacity_str}\n\\Inner nodes\n{inner_node_str}"
        return flow_const

    def _get_division_constraints(self):
        """Constrain conditions required for division to occur.

        1. We must have flow from appearance or migration before we have flow
            from division
        """
        div_str = "\\Division constraints\n"
        potential_parents = self._g.vs(self._may_divide)
        for i, v in enumerate(potential_parents):
            incoming, outgoing = self._get_incident_edges(v)
            div_edge = incoming(lambda e: "e_d" in e["var_name"])[0]["var_name"]
            other_incoming_edges = incoming(lambda e: "e_d" not in e["var_name"])
            incoming_sum = self._get_var_sum_str(
                [e["var_name"] for e in other_incoming_edges]
            )

            # must have appearance or immigration before we divide
            div_str += f"\tdiv_{i}: {incoming_sum} - {div_edge} >= 0\n"

        return div_str

    def _get_constraints_string(self):
        cons_str = "Subject To\n"
        cons_str += self._get_flow_constraints()
        if not self.migration_only:
            cons_str += self._get_division_constraints()
        # cons_str += self._get_flow()
        return cons_str

    def _get_bounds_string(self):
        bounds_str = "Bounds\n"

        for edge in self._g.es(self._bounded_edge):
            bounds_str += f'\t0 <= {edge["var_name"]} <= 1\n'
        return bounds_str
    
    def _get_edge_capacities(self):
        """Get capacities for each edge. Currently defaults to 2
        for migration edges and 1 for division edges.
        """
        bounds = []
        for e in self._g.es:
            if 'e_s' in e['var_name']:
                bound = math.inf
            elif 'e_d' in e['var_name']:
                bound = 1
            else:
                bound = 2
            bounds.append(bound)
        return bounds

    def _to_lp(self, path):
        obj_str = self._get_objective_string()
        constraints_str = self._get_constraints_string()
        bounds_str = self._get_bounds_string()

        total_str = f"{obj_str}\n{constraints_str}\n{bounds_str}"
        with open(path, "w") as f:
            f.write(total_str)

    def _to_gurobi_model(self):
        edge_costs = list(self._g.es["cost"])
        src_dest_info = gp.tuplelist([
            (
                e.index,
                e["var_name"],
                self._g.vs[e.source].index,
                self._g.vs[e.source]["label"],
                self._g.vs[e.target].index,
                self._g.vs[e.target]["label"],
            )
            for e in self._g.es
        ])
        bounds = self._get_edge_capacities()
        cost_dict = dict(zip(src_dest_info, edge_costs))
        m = gp.Model("tracks")
        flow = m.addVars(src_dest_info, obj=cost_dict, lb=0, ub=bounds, name="flow")

        # flow out of source into target
        src_edges = flow.select('*', '*', '*', 'source', '*', '*')
        target_edges = flow.select('*', '*', '*', '*', '*', 'target')
        m.addConstr(
            sum(src_edges) == sum(target_edges)
        )

        # flow appearance & division
        app_in = flow.select('*', '*', '*', '*', '*', 'appearance')
        app_out = flow.select('*', '*', '*', 'appearance', '*', '*')
        m.addConstr(
            sum(app_in) == sum(app_out)
        )
        if not self.migration_only:
            div_in = flow.select('*', '*', '*', '*', '*', 'division')
            div_out = flow.select('*', '*', '*', 'division', '*', '*')
            m.addConstr(
                sum(div_in) == sum(div_out)
            )

        # flow inner nodes
        for t in range(self.min_t, self.max_t + 1):
            t_nodes = self._g.vs.select(t=t)
            for i, node in enumerate(t_nodes):
                node_id = node.index
                node_out = flow.select('*', '*', node_id, '*', '*', '*')
                node_in = flow.select('*', '*', '*', '*', node_id, '*')
                m.addConstr(
                    sum(node_in) == sum(node_out), f'migration_{i}'
                )
                m.addConstr(sum(node_in) >= 1, f'forced_{i}')

                if not self.migration_only:
                    div_edge = flow.select('*', '*', '*', 'division', node_id, '*')
                    m.addConstr(sum(node_in) - sum(div_edge) >= sum(div_edge), f'div_{i}')

        return m, flow
    
    def solve(self, solver='gurobi'):
        if solver != 'gurobi':
            raise NotImplementedError("We don't yet support a non-gurobi solver")
        m, flow_info = self._to_gurobi_model()
        m.optimize()
        if m.Status == 2:
            self.store_solution(m)
        else:
            raise RuntimeError(f"Couldn't solve model. Model status: {m.Status}.")
        

    def save_flow_info(self, coords):
        coords['in-app'] = 0
        coords['in-div'] = 0
        coords['in-mig'] = 0
        coords['out-mig'] = 0
        coords['out-target'] = 0        

        sol_edges = self._g.es.select(flow_gt=0)
        for e in tqdm(sol_edges, desc='Summing flow'):
            flow = e['flow']
            src_id = e.source
            src = self._g.vs[src_id]
            dest_id = e.target
            dest = self._g.vs[dest_id]

            # migration edge
            if not self._is_virtual_node(src) and not self._is_virtual_node(dest):
                coords.loc[[dest_id], ['in-mig']] += flow
                coords.loc[[src_id], ['out-mig']] += flow
            elif src['is_division']:
                coords.loc[[dest_id], ['in-div']] += flow
            elif src['is_appearance']:
                coords.loc[[dest_id], ['in-app']] += flow
            elif dest['is_target']:
                coords.loc[[src_id], ['out-target']] += flow


    def introduce_vertex(self, new_vid, t, coords, new_label, add_hyperedges=False):
        node_coords = np.asarray(coords)
        v = self._g.add_vertex(
                    label=f'{t}_{new_label}',
                    coords=node_coords,
                    pixel_value=new_label,
                    t=t,
                    is_source=False,
                    is_target=False,
                    is_appearance=False,
                    is_division=False,
                )
        assert v.index == new_vid, f"New index was supposed to be {new_vid} but is {v.index}."
        if add_hyperedges:
            app = target = dist_to_edge_cost_func(self.im_dim, node_coords)
            if t == self.min_t:
                app = 0
            elif t == self.max_t:
                target = 0
            # add appearance to v
            self._g.add_edge(self.appearance, v, var_name=f"e_a_{v['t']}.{v['pixel_value']}", cost=app, label=str(app)[:5])
            # add v to target
            self._g.add_edge(v, self.target, var_name=f"e_{v['t']}.{v['pixel_value']}_t", cost=target, label=str(target)[:5])

    def introduce_vertices(self, oracle):
        """Introduce vertices from oracle into graph.

        This includes rebuilding the kdtrees for affected frames and
        recomputing edges between frames (t-1)->(t) and
        (t) -> (t+1) for each affected t.

        Args:
            oracle Dict[int, tuple]: dictionary of info about new vertices
        """
        affected_ts = set()
        for new_vid, v_info in oracle.items():
            t, coords, new_label = v_info
            self.introduce_vertex(new_vid, t, coords, new_label, add_hyperedges=True)
            affected_ts.add(t)
        affected_ts = list(sorted(affected_ts))
        for t in affected_ts:
            tree, indices = self._build_tree_at_t(t)
            self._kdt_dict[t] = {
                "tree": tree, 
                "indices": indices
            }
        all_pairs = []
        for i, t in enumerate(affected_ts):
            if not i:
                pairs = [(t-1, t), (t, t+1)]
            elif t - affected_ts[i-1] > 1:
                pairs = [(t-1, t), (t, t+1)]
            else:
                pairs = [(t, t+1)]
            for pair in pairs:
                t1 = pair[0]
                t2 = pair[1]
                if t1 < 0:
                    continue
                if t2 > self.max_t:
                    continue
                all_pairs.append(pair)

        start_time = time.time()
        for pair in all_pairs:
            # delete current migration & division edges
            self._clear_frame(pair[0], pair[1])
        for pair in tqdm(all_pairs, desc='Rebuilding frames'):
            # recompute
            self._rebuild_frame_edges(pair[0], pair[1])
        duration = time.time() - start_time
        return duration, len(all_pairs)
    
    def _clear_frame(self, source_t, dest_t):
        # delete all migration and division edges
        frame_mig_edges = self._g.es.select(lambda e: self._g.vs[e.source]['t'] == source_t and self._g.vs[e.target]['t'] == dest_t)
        self._g.delete_edges(frame_mig_edges)
        frame_div_edges = self._g.es.select(lambda e: self._g.vs[e.source]['is_division'] and self._g.vs[e.target]['t'] == source_t)
        self._g.delete_edges(frame_div_edges)

    def _rebuild_frame_edges(self, source_t, dest_t):
        # get edges for this frame
        mig_edges, div_edges = self._get_frame_edges(source_t, dest_t)
        all_attrs = {
            "var_name": mig_edges['var_names'] + div_edges['var_names'],
            "cost": mig_edges['costs'] + div_edges['costs'],
            "label": mig_edges['labels'] + div_edges['labels'],
        }
        self._g.add_edges(mig_edges['edges'] + div_edges['edges'], attributes=all_attrs)

    def _get_frame_edges(self, source_t, dest_t):
        source_nodes = self._g.vs(t=source_t)
        source_coords = np.asarray(source_nodes["coords"])
        if len(source_coords) == 0:
            raise ValueError(f"No coords found for frame {source_t}.")
        dest_tree = self._kdt_dict[dest_t]["tree"]
        if dest_tree.n == 0:
            raise ValueError(f"kD-tree for frame {dest_t} contains no coordinates.")
        k = self.k if dest_tree.n > self.k else dest_tree.n
        dest_distances, dest_indices = dest_tree.query(
            source_coords, 
            k=k if k > 1 else [k]
        )            
        frame_edges = []
        frame_var_names = []
        frame_labels = []
        frame_costs = []

        frame_div_edges = []
        frame_div_var_names = []
        frame_div_costs = []
        frame_div_labels = []
        for i, src in enumerate(source_nodes):
            dest_vertex_indices = self._kdt_dict[dest_t]["indices"][dest_indices[i]]
            dest_vertices = self._g.vs[list(dest_vertex_indices)]
            # We're relying on these indices not changing partway through construction.
            np.testing.assert_allclose(
                dest_tree.data[dest_indices[i]],
                [v["coords"] for v in dest_vertices],
            )

            current_edges = [
                (src.index, dest_index) for dest_index in dest_vertex_indices
            ]
            current_costs = dest_distances[i]
            current_var_names = [
                f"e_{src['t']}.{src['pixel_value']}_{dest['t']}.{dest['pixel_value']}"
                for dest in dest_vertices
            ]
            current_labels = [str(cost)[:5] for cost in current_costs]

            frame_edges.extend(current_edges)
            frame_var_names.extend(current_var_names)
            frame_labels.extend(current_labels)
            frame_costs.extend(current_costs)

            if self.migration_only:
                continue

            division_edge = (self.division.index, src.index)
            cost_div = closest_neighbour_child_cost(
                src["coords"], dest_tree.data[dest_indices[i]]
            )
            var_name_div = f"e_d_{src['t']}.{src['pixel_value']}"
            label_div = str(cost_div)[:5]

            frame_div_edges.append(division_edge)
            frame_div_costs.append(cost_div)
            frame_div_var_names.append(var_name_div)
            frame_div_labels.append(label_div)
        mig_edges = {
            'edges': frame_edges,
            'var_names': frame_var_names,
            'costs': frame_costs,
            'labels': frame_labels
        }
        div_edges = {
            'edges': frame_div_edges,
            'var_names': frame_div_var_names,
            'costs': frame_div_costs,
            'labels': frame_div_labels            
        }
        return mig_edges, div_edges

    def add_edge(self, u, v, is_fixed=False):
        u_node = self._g.vs[u]
        v_node = self._g.vs[v]
        if is_fixed:
            cost = 0
        else:
            cost = euclidean_cost_func(u_node, v_node)
        var_name = f"e_{u_node['t']}.{u_node['pixel_value']}_{v_node['t']}.{v_node['pixel_value']}"
        label = str(cost)[:5]
        self._g.add_edge(u_node, v_node, cost=cost, var_name=var_name, label=label)

    def store_solution(self, opt_model):
        start = time.time()
        sol_vars = opt_model.getVars()
        v_info = [v.VarName.lstrip('flow[').rstrip(']').split(',') + [v.X] for v in sol_vars]
        v_dict = {int(eid): {
            'var_name': var_name,
            'src_id': int(src_id),
            'target_id': int(target_id),
            'flow': float(flow)
        } for eid, var_name, src_id, src_label, target_id, target_label, flow in v_info if float(flow) > 0}

        # store the correct flow on each graph edge
        self._g.es['flow'] = 0
        self._g.es.select(list(v_dict.keys()))['flow'] = [v_dict[eid]['flow'] for eid in v_dict.keys()]
        duration = time.time() - start
        return duration

    def convert_sol_igraph_to_nx(self):
        """Convert solved igraph to networkx directed graph
        
        Splits coords into 'y' and 'x' and deletes unused 
        attributes.

        Returns:
            nx.Digraph: directed networkx graph
        """
        for v in self._g.vs:
            v['y'] = v['coords'][0]
            v['x'] = v['coords'][1]
            for attr_name in self._g.vertex_attributes():
                if isinstance(v[attr_name], np.bool_):
                    v[attr_name] = int(v[attr_name])
                elif v[attr_name] is None:
                    v[attr_name] = 0
        for e in self._g.es:
            for attr_name in self._g.edge_attributes():
                if e[attr_name] is None:
                    e[attr_name] = 0
        del(self._g.vs['coords'])
        del(self._g.vs['name'])
        del(self._g.vs['label'])

        del(self._g.es['label'])
        nx_g = self._g.to_networkx(create_using=nx.DiGraph)
        return nx_g
    
    def get_coords_df(self):
        coords = self._g.get_vertex_dataframe()
        split_cols = tuple(zip(*list(coords['coords'].values)))
        for i, col in enumerate(self.spatial_cols):
            coords[col] = split_cols[i]
        coords.drop(columns=['label', 'name', 'coords'], inplace=True)
        coords.rename({'pixel_value': 'label'}, axis=1, inplace=True)
        return coords
    
<<<<<<< HEAD
    def to_napari_graph(self):
        """Converts FlowGraph to napari graph layer, via networkx. 
        
        The full candidate graph and subgraph are stored in the layer metadata
        for easy editing purposes. The graph layer contains only migration
        edges based on a subgraph, for visualization purposes.
        """
        from napari.layers import Graph
        nxg = self.convert_sol_igraph_to_nx()
        pos = {k: (nxg.nodes[k]['t'], nxg.nodes[k]['y'], nxg.nodes[k]['x']) for k in nxg.nodes}
        nx.set_node_attributes(nxg, pos, 'pos')
        mig_subgraph = get_migration_subgraph(nxg).copy()
        max_id = assign_track_id(mig_subgraph)
        nx.set_node_attributes(nxg, -1, 'track-id')
        nx.set_node_attributes(nxg, nx.get_node_attributes(mig_subgraph, 'track-id'), 'track-id')
        napari_graph = DirectedGraph.from_networkx(mig_subgraph)
        graph_layer = Graph(
            napari_graph,
            name="Solution Graph",
            out_of_slice_display=True,
            ndim=3,
            size=5,
            metadata={
                'nxg': nxg,
                'subgraph': mig_subgraph
            },
        )
        return graph_layer
        

def get_migration_subgraph(nx_sol: 'nx.DiGraph'):
    edges_with_flow = [e for e in nx_sol.edges if nx_sol.edges[e]['flow'] > 0]
    flow_subgraph = nx_sol.edge_subgraph(edges_with_flow)
    real_vs = []
    for v in nx_sol.nodes:
        v_info = nx_sol.nodes[v]
        if not (v_info['is_appearance'] or\
            v_info['is_target'] or\
                v_info['is_division'] or\
                    v_info['is_source']):
                    real_vs.append(v)
    migration_subgraph = flow_subgraph.subgraph(real_vs)
    return migration_subgraph

def assign_track_id(nx_sol):
    """Assign unique integer track ID to each node. 

    Nodes that have more than one incoming edge, or more than
    two children trigger a new track ID.

    Args:
        nx_sol (nx.DiGraph): directed solution graph
    """
    roots = [node for node in nx_sol.nodes if nx_sol.in_degree(node) == 0]
    nx.set_node_attributes(nx_sol, -1, 'track-id')
    track_id = 1
    for root in roots:
        if nx_sol.out_degree(root) == 0:
            nx_sol.nodes[root]['track-id'] = track_id
            
        for edge_key in nx.edge_dfs(nx_sol, root):
            source, dest = edge_key[0], edge_key[1]
            source_out = nx_sol.out_degree(source)
            # true root
            if nx_sol.in_degree(source) == 0 and nx_sol.nodes[source]['track-id'] == -1:
                nx_sol.nodes[source]['track-id'] = track_id
            # source is splitting or destination has multiple parents
            if source_out > 1:
                track_id += 1
            elif nx_sol.in_degree(dest) > 1:
                if nx_sol.nodes[dest]['track-id'] != -1:
                    continue
                else:
                    track_id += 1
            nx_sol.nodes[dest]['track-id'] = track_id
            
        track_id += 1
    return track_id
=======
    def get_merges(self):
        merges = []
        for v in self._g.vs:
            if not (v['is_appearance'] or v['is_division'] or v['is_target']):
                neighbours = self._g.neighbors(v, 'in')
                real_neighbours = []
                for n in neighbours:
                    nv = self._g.vs[n]
                    if not (nv['is_appearance'] or nv['is_division']):
                        if self._g.es[self._g.get_eid(n, v)]['flow'] > 0:
                            real_neighbours.append(n)
                if len(real_neighbours) > 1:
                    merges.append(v.index)
        return merges
>>>>>>> dba0fe77
<|MERGE_RESOLUTION|>--- conflicted
+++ resolved
@@ -765,7 +765,6 @@
         coords.rename({'pixel_value': 'label'}, axis=1, inplace=True)
         return coords
     
-<<<<<<< HEAD
     def to_napari_graph(self):
         """Converts FlowGraph to napari graph layer, via networkx. 
         
@@ -795,6 +794,20 @@
         )
         return graph_layer
         
+    def get_merges(self):
+        merges = []
+        for v in self._g.vs:
+            if not (v['is_appearance'] or v['is_division'] or v['is_target']):
+                neighbours = self._g.neighbors(v, 'in')
+                real_neighbours = []
+                for n in neighbours:
+                    nv = self._g.vs[n]
+                    if not (nv['is_appearance'] or nv['is_division']):
+                        if self._g.es[self._g.get_eid(n, v)]['flow'] > 0:
+                            real_neighbours.append(n)
+                if len(real_neighbours) > 1:
+                    merges.append(v.index)
+        return merges
 
 def get_migration_subgraph(nx_sol: 'nx.DiGraph'):
     edges_with_flow = [e for e in nx_sol.edges if nx_sol.edges[e]['flow'] > 0]
@@ -843,20 +856,4 @@
             nx_sol.nodes[dest]['track-id'] = track_id
             
         track_id += 1
-    return track_id
-=======
-    def get_merges(self):
-        merges = []
-        for v in self._g.vs:
-            if not (v['is_appearance'] or v['is_division'] or v['is_target']):
-                neighbours = self._g.neighbors(v, 'in')
-                real_neighbours = []
-                for n in neighbours:
-                    nv = self._g.vs[n]
-                    if not (nv['is_appearance'] or nv['is_division']):
-                        if self._g.es[self._g.get_eid(n, v)]['flow'] > 0:
-                            real_neighbours.append(n)
-                if len(real_neighbours) > 1:
-                    merges.append(v.index)
-        return merges
->>>>>>> dba0fe77
+    return track_id